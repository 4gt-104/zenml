enable_cache: True

# Environment configuration
settings:
  docker:
<<<<<<< HEAD
    parent_image: "bcdurak/zenml:release-quickstart-aws"
    skip_build: False  # If you switch this to False remove the parent_image
=======
    parent_image: "715803424590.dkr.ecr.eu-central-1.amazonaws.com/zenml-public-pipelines:quickstart-0.67.0-py3.11-aws"
    skip_build: True  # If you switch this to False remove the parent_image
    requirements: requirements.txt
>>>>>>> 8a7638a9
  orchestrator.sagemaker:
    instance_type: ml.m5.4xlarge

# Model Control Plane configuration
model:
  name: YeOldeEnglishTranslator
  description: Model to translate from old to modern english
  tags: ["quickstart", "llm"]

# Configure the pipeline
parameters:
  data_url: 'https://storage.googleapis.com/zenml-public-bucket/quickstart-files/translations.txt'
  # model_type: "t5-small"  # Choose between t5-small and t5-large
  num_train_epochs: 2
  per_device_train_batch_size: 4
  gradient_accumulation_steps: 1
  dataloader_num_workers: 0


# Per step configuration
steps:
  split_dataset:
    parameters:
      subset_size: 0.5  # only use 50% of all available data
      train_size: 0.7
      test_size: 0.1
      eval_size: 0.2
      random_state: 42<|MERGE_RESOLUTION|>--- conflicted
+++ resolved
@@ -3,14 +3,9 @@
 # Environment configuration
 settings:
   docker:
-<<<<<<< HEAD
-    parent_image: "bcdurak/zenml:release-quickstart-aws"
-    skip_build: False  # If you switch this to False remove the parent_image
-=======
-    parent_image: "715803424590.dkr.ecr.eu-central-1.amazonaws.com/zenml-public-pipelines:quickstart-0.67.0-py3.11-aws"
+    parent_image: "715803424590.dkr.ecr.eu-central-1.amazonaws.com/prepare-release:quickstart-aws"
     skip_build: True  # If you switch this to False remove the parent_image
     requirements: requirements.txt
->>>>>>> 8a7638a9
   orchestrator.sagemaker:
     instance_type: ml.m5.4xlarge
 
