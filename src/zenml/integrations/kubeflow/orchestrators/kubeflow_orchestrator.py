#  Copyright (c) ZenML GmbH 2021. All Rights Reserved.
#
#  Licensed under the Apache License, Version 2.0 (the "License");
#  you may not use this file except in compliance with the License.
#  You may obtain a copy of the License at:
#
#       http://www.apache.org/licenses/LICENSE-2.0
#
#  Unless required by applicable law or agreed to in writing, software
#  distributed under the License is distributed on an "AS IS" BASIS,
#  WITHOUT WARRANTIES OR CONDITIONS OF ANY KIND, either express
#  or implied. See the License for the specific language governing
#  permissions and limitations under the License.

import os
import sys
from datetime import datetime
from typing import TYPE_CHECKING, Any, List, Optional

import kfp
import urllib3
from kubernetes import config

import zenml.io.utils
from zenml.core.component_factory import orchestrator_store_factory
from zenml.core.repo import Repository
from zenml.enums import OrchestratorTypes
from zenml.integrations.kubeflow.orchestrators import local_deployment_utils
from zenml.integrations.kubeflow.orchestrators.kubeflow_dag_runner import (
    KubeflowDagRunner,
    KubeflowDagRunnerConfig,
)
from zenml.integrations.kubeflow.orchestrators.local_deployment_utils import (
    KFP_VERSION,
)
from zenml.integrations.utils import get_requirements_for_module
from zenml.io import fileio
from zenml.logger import get_logger
from zenml.orchestrators import BaseOrchestrator
from zenml.orchestrators.utils import create_tfx_pipeline
from zenml.utils import networking_utils

if TYPE_CHECKING:
    from zenml.pipelines.base_pipeline import BasePipeline

logger = get_logger(__name__)

DEFAULT_KFP_UI_PORT = 8080


@orchestrator_store_factory.register(OrchestratorTypes.kubeflow)
class KubeflowOrchestrator(BaseOrchestrator):
    """Orchestrator responsible for running pipelines using Kubeflow."""

    custom_docker_base_image_name: Optional[str] = None
    kubeflow_pipelines_ui_port: int = DEFAULT_KFP_UI_PORT
    kubernetes_context: Optional[str] = None

    def get_docker_image_name(self, pipeline_name: str) -> str:
        """Returns the full docker image name including registry and tag."""

        base_image_name = f"zenml-kubeflow:{pipeline_name}"
        container_registry = Repository().get_active_stack().container_registry

        if container_registry:
            registry_uri = container_registry.uri.rstrip("/")
            return f"{registry_uri}/{base_image_name}"
        else:
            return base_image_name

    @property
    def root_directory(self) -> str:
        """Returns path to the root directory for all files concerning
        this orchestrator."""
        return os.path.join(
            zenml.io.utils.get_global_config_directory(),
            "kubeflow",
            str(self.uuid),
        )

    @property
    def pipeline_directory(self) -> str:
        """Returns path to a directory in which the kubeflow pipeline files
        are stored."""
        return os.path.join(self.root_directory, "pipelines")

    def pre_run(self, pipeline: "BasePipeline", caller_filepath: str) -> None:
        """Builds a docker image for the current environment and uploads it to
        a container registry if configured.
        """
        from zenml.integrations.kubeflow.docker_utils import (
            build_docker_image,
            push_docker_image,
        )

        image_name = self.get_docker_image_name(pipeline.name)

        repository_root = Repository().path
        requirements = (
            ["kubernetes"]
            + self._get_stack_requirements()
            + self._get_pipeline_requirements(pipeline)
        )
        logger.debug("Kubeflow docker container requirements: %s", requirements)

        build_docker_image(
            build_context_path=repository_root,
            image_name=image_name,
            dockerignore_path=pipeline.dockerignore_file,
            requirements=requirements,
            base_image=self.custom_docker_base_image_name,
        )

        if Repository().get_active_stack().container_registry:
            push_docker_image(image_name)

    def run(
        self,
        zenml_pipeline: "BasePipeline",
        run_name: str,
        **kwargs: Any,
    ) -> None:
        """Runs the pipeline on Kubeflow.

        Args:
            zenml_pipeline: The pipeline to run.
            run_name: Name of the pipeline run.
            **kwargs: Unused kwargs to conform with base signature
        """
        from zenml.integrations.kubeflow.docker_utils import get_image_digest

        image_name = self.get_docker_image_name(zenml_pipeline.name)
        image_name = get_image_digest(image_name) or image_name

        fileio.make_dirs(self.pipeline_directory)
        pipeline_file_path = os.path.join(
            self.pipeline_directory, f"{zenml_pipeline.name}.yaml"
        )
        runner_config = KubeflowDagRunnerConfig(image=image_name)
        runner = KubeflowDagRunner(
            config=runner_config, output_path=pipeline_file_path
        )
        tfx_pipeline = create_tfx_pipeline(zenml_pipeline)
        runner.run(tfx_pipeline)

        run_name = run_name or datetime.now().strftime("%d_%h_%y-%H_%M_%S_%f")
        self._upload_and_run_pipeline(
            pipeline_file_path=pipeline_file_path,
            run_name=run_name,
            enable_cache=zenml_pipeline.enable_cache,
        )

    def _upload_and_run_pipeline(
        self, pipeline_file_path: str, run_name: str, enable_cache: bool
    ) -> None:
        """Tries to upload and run a KFP pipeline.

        Args:
            pipeline_file_path: Path to the pipeline definition file.
            run_name: A name for the pipeline run that will be started.
            enable_cache: Whether caching is enabled for this pipeline run.
        """
        try:
            if self.kubernetes_context:
                logger.info(
                    "Running in kubernetes context '%s'.",
                    self.kubernetes_context,
                )

            # load kubernetes config to authorize the KFP client
            config.load_kube_config(context=self.kubernetes_context)

            # upload the pipeline to Kubeflow and start it
            client = kfp.Client()
            result = client.create_run_from_pipeline_package(
                pipeline_file_path,
                arguments={},
                run_name=run_name,
                enable_caching=enable_cache,
            )
            logger.info("Started pipeline run with ID '%s'.", result.run_id)
        except urllib3.exceptions.HTTPError as error:
            logger.warning(
                "Failed to upload Kubeflow pipeline: %s. "
                "Please make sure your kube config is configured and the "
                "current context is set correctly.",
                error,
            )

    def _get_stack_requirements(self) -> List[str]:
        """Gets list of requirements for the current active stack."""
        stack = Repository().get_active_stack()
        requirements = []

        artifact_store_module = stack.artifact_store.__module__
        requirements += get_requirements_for_module(artifact_store_module)

        metadata_store_module = stack.metadata_store.__module__
        requirements += get_requirements_for_module(metadata_store_module)

        return requirements

    def _get_pipeline_requirements(self, pipeline: "BasePipeline") -> List[str]:
        """Gets list of requirements for a pipeline."""
        if pipeline.requirements_file and fileio.file_exists(
            pipeline.requirements_file
        ):
            logger.debug(
                "Using requirements from file %s.", pipeline.requirements_file
            )
            with fileio.open(pipeline.requirements_file, "r") as f:
                return [
                    requirement.strip() for requirement in f.read().split("\n")
                ]
        else:
            return []

    @property
    def _pid_file_path(self) -> str:
        """Returns path to the daemon PID file."""
        return os.path.join(self.root_directory, "kubeflow_daemon.pid")

    @property
    def log_file(self) -> str:
        """Path of the daemon log file."""
        return os.path.join(self.root_directory, "kubeflow_daemon.log")

    @property
    def _k3d_cluster_name(self) -> str:
        """Returns the K3D cluster name."""
        # K3D only allows cluster names with up to 32 characters, use the
        # first 8 chars of the orchestrator UUID as identifier
        return f"zenml-kubeflow-{str(self.uuid)[:8]}"

    def _get_k3d_registry_name(self, port: int) -> str:
        """Returns the K3D registry name."""
        return f"k3d-zenml-kubeflow-registry.localhost:{port}"

    @property
    def _k3d_registry_config_path(self) -> str:
        """Returns the path to the K3D registry config yaml."""
        return os.path.join(self.root_directory, "k3d_registry.yaml")

    @property
    def is_running(self) -> bool:
        """Returns whether the orchestrator is running."""
        if not local_deployment_utils.check_prerequisites():
            # if any prerequisites are missing there is certainly no
            # local deployment running
            return False

        return local_deployment_utils.k3d_cluster_exists(
            cluster_name=self._k3d_cluster_name
        )

    def list_manual_setup_steps(
        self, container_registry_name: str, container_registry_path: str
    ) -> None:
        """Logs manual steps needed to setup the Kubeflow local orchestrator."""
        global_config_dir_path = zenml.io.utils.get_global_config_directory()
        kubeflow_commands = [
            f"> k3d cluster create CLUSTER_NAME --registry-create {container_registry_name} --registry-config {container_registry_path} --volume {global_config_dir_path}:{global_config_dir_path}\n",
            f"> kubectl --context CLUSTER_NAME apply -k github.com/kubeflow/pipelines/manifests/kustomize/cluster-scoped-resources?ref={KFP_VERSION}&timeout=1m",
            "> kubectl --context CLUSTER_NAME wait --timeout=60s --for condition=established crd/applications.app.k8s.io",
            f"> kubectl --context CLUSTER_NAME apply -k github.com/kubeflow/pipelines/manifests/kustomize/env/platform-agnostic-pns?ref={KFP_VERSION}&timeout=1m",
            f"> kubectl --namespace kubeflow port-forward svc/ml-pipeline-ui {self.kubeflow_pipelines_ui_port}:80",
        ]

        logger.error("Unable to spin up local Kubeflow Pipelines deployment.")
        logger.info(
            "If you wish to spin up this Kubeflow local orchestrator manually, "
            "please enter the following commands (substituting where appropriate):\n"
        )
        logger.info("\n".join(kubeflow_commands))

    def up(self) -> None:
        """Spins up a local Kubeflow Pipelines deployment."""
        if self.is_running:
            logger.info(
                "Found already existing local Kubeflow Pipelines deployment. "
                "If there are any issues with the existing deployment, please "
                "run 'zenml orchestrator down' to delete it."
            )
            return

        if not local_deployment_utils.check_prerequisites():
            logger.error(
                "Unable to spin up local Kubeflow Pipelines deployment: "
                "Please install 'k3d' and 'kubectl' and try again."
            )
            return

        container_registry = Repository().get_active_stack().container_registry
        if not container_registry:
            logger.error(
                "Unable to spin up local Kubeflow Pipelines deployment: "
                "Missing container registry in current stack."
            )
            return

        logger.info("Spinning up local Kubeflow Pipelines deployment...")
        fileio.make_dirs(self.root_directory)
        container_registry_port = int(container_registry.uri.split(":")[-1])
        container_registry_name = self._get_k3d_registry_name(
            port=container_registry_port
        )
        local_deployment_utils.write_local_registry_yaml(
            yaml_path=self._k3d_registry_config_path,
            registry_name=container_registry_name,
            registry_uri=container_registry.uri,
        )
<<<<<<< HEAD
        local_deployment_utils.create_k3d_cluster(
            cluster_name=self._k3d_cluster_name,
            registry_name=container_registry_name,
            registry_config_path=self._k3d_registry_config_path,
        )
        kubernetes_context = f"k3d-{self._k3d_cluster_name}"
        local_deployment_utils.deploy_kubeflow_pipelines(
            kubernetes_context=kubernetes_context
        )

        port = self.kubeflow_pipelines_ui_port
        if port == DEFAULT_KFP_UI_PORT and not networking_utils.port_available(
            port
        ):
            # if the user didn't specify a specific port and the default port
            # is occupied, fallback to a random open port
            port = networking_utils.find_available_port()

        local_deployment_utils.start_kfp_ui_daemon(
            pid_file_path=self._pid_file_path,
            log_file_path=self.log_file,
            port=port,
        )
=======

        try:
            local_deployment_utils.create_k3d_cluster(
                cluster_name=self._k3d_cluster_name,
                registry_name=container_registry_name,
                registry_config_path=self._k3d_registry_config_path,
            )
            kubernetes_context = f"k3d-{self._k3d_cluster_name}"
            local_deployment_utils.deploy_kubeflow_pipelines(
                kubernetes_context=kubernetes_context
            )
            local_deployment_utils.start_kfp_ui_daemon(
                pid_file_path=self._pid_file_path,
                port=self.kubeflow_pipelines_ui_port,
            )
            logger.info(
                f"Finished local Kubeflow Pipelines deployment. The UI should now "
                f"be accessible at "
                f"http://localhost:{self.kubeflow_pipelines_ui_port}/. "
                f"The orchestrator is now up."
            )
        except Exception as e:
            logger.error(e)
            self.list_manual_setup_steps(
                container_registry_name, self._k3d_registry_config_path
            )
            self.down()
>>>>>>> feab3f69

    def down(self) -> None:
        """Tears down a local Kubeflow Pipelines deployment."""
        if self.is_running:
            local_deployment_utils.delete_k3d_cluster(
                cluster_name=self._k3d_cluster_name
            )

        if fileio.file_exists(self._pid_file_path):
            if sys.platform == "win32":
                # Daemon functionality is not supported on Windows, so the PID
                # file won't exist. This if clause exists just for mypy to not
                # complain about missing functions
                pass
            else:
                from zenml.utils import daemon

                daemon.stop_daemon(self._pid_file_path, kill_children=True)
                fileio.remove(self._pid_file_path)

        if fileio.file_exists(self.log_file):
            fileio.remove(self.log_file)

        logger.info("Local kubeflow pipelines deployment spun down.")<|MERGE_RESOLUTION|>--- conflicted
+++ resolved
@@ -309,31 +309,6 @@
             registry_name=container_registry_name,
             registry_uri=container_registry.uri,
         )
-<<<<<<< HEAD
-        local_deployment_utils.create_k3d_cluster(
-            cluster_name=self._k3d_cluster_name,
-            registry_name=container_registry_name,
-            registry_config_path=self._k3d_registry_config_path,
-        )
-        kubernetes_context = f"k3d-{self._k3d_cluster_name}"
-        local_deployment_utils.deploy_kubeflow_pipelines(
-            kubernetes_context=kubernetes_context
-        )
-
-        port = self.kubeflow_pipelines_ui_port
-        if port == DEFAULT_KFP_UI_PORT and not networking_utils.port_available(
-            port
-        ):
-            # if the user didn't specify a specific port and the default port
-            # is occupied, fallback to a random open port
-            port = networking_utils.find_available_port()
-
-        local_deployment_utils.start_kfp_ui_daemon(
-            pid_file_path=self._pid_file_path,
-            log_file_path=self.log_file,
-            port=port,
-        )
-=======
 
         try:
             local_deployment_utils.create_k3d_cluster(
@@ -345,15 +320,20 @@
             local_deployment_utils.deploy_kubeflow_pipelines(
                 kubernetes_context=kubernetes_context
             )
+
+            port = self.kubeflow_pipelines_ui_port
+            if (
+                port == DEFAULT_KFP_UI_PORT
+                and not networking_utils.port_available(port)
+            ):
+                # if the user didn't specify a specific port and the default
+                # port is occupied, fallback to a random open port
+                port = networking_utils.find_available_port()
+
             local_deployment_utils.start_kfp_ui_daemon(
                 pid_file_path=self._pid_file_path,
-                port=self.kubeflow_pipelines_ui_port,
-            )
-            logger.info(
-                f"Finished local Kubeflow Pipelines deployment. The UI should now "
-                f"be accessible at "
-                f"http://localhost:{self.kubeflow_pipelines_ui_port}/. "
-                f"The orchestrator is now up."
+                log_file_path=self.log_file,
+                port=port,
             )
         except Exception as e:
             logger.error(e)
@@ -361,7 +341,6 @@
                 container_registry_name, self._k3d_registry_config_path
             )
             self.down()
->>>>>>> feab3f69
 
     def down(self) -> None:
         """Tears down a local Kubeflow Pipelines deployment."""
