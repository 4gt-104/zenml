#  Copyright (c) ZenML GmbH 2022. All Rights Reserved.
#
#  Licensed under the Apache License, Version 2.0 (the "License");
#  you may not use this file except in compliance with the License.
#  You may obtain a copy of the License at:
#
#       https://www.apache.org/licenses/LICENSE-2.0
#
#  Unless required by applicable law or agreed to in writing, software
#  distributed under the License is distributed on an "AS IS" BASIS,
#  WITHOUT WARRANTIES OR CONDITIONS OF ANY KIND, either express
#  or implied. See the License for the specific language governing
#  permissions and limitations under the License.
"""Kubernetes orchestrator flavor."""

from typing import TYPE_CHECKING, Optional, Type

from zenml.config.base_settings import BaseSettings
from zenml.integrations.kubernetes import KUBERNETES_ORCHESTRATOR_FLAVOR
from zenml.integrations.kubernetes.pod_settings import KubernetesPodSettings
from zenml.models import ServiceConnectorRequirements
from zenml.orchestrators import BaseOrchestratorConfig, BaseOrchestratorFlavor

if TYPE_CHECKING:
    from zenml.integrations.kubernetes.orchestrators import (
        KubernetesOrchestrator,
    )


class KubernetesOrchestratorSettings(BaseSettings):
    """Settings for the Kubernetes orchestrator.

    Attributes:
        synchronous: If `True`, running a pipeline using this orchestrator will
            block until all steps finished running on Kubernetes.
        incluster: If `True`, the orchestrator will be run inside the cluster
            in which it is started. This requires the client to run in a
            Kubernetes pod itself. If set, the `kubernetes_context` config
            option and setting will both be ignored.
        kubernetes_context: Name of a Kubernetes context to run pipelines in.
            If set, overrides the `kubernetes_context` config option.
        timeout: How many seconds to wait for synchronous runs. `0` means
            to wait for an unlimited duration.
        service_account_name: Name of the service account to use for the
            orchestrator pod. If not provided, a new service account with "edit"
            permissions will be created.
        pod_settings: Pod settings to apply.
    """

    synchronous: bool = False
    incluster: bool = False
    kubernetes_context: Optional[str] = None
    timeout: int = 0
    service_account_name: Optional[str] = None
    pod_settings: Optional[KubernetesPodSettings] = None


class KubernetesOrchestratorConfig(  # type: ignore[misc] # https://github.com/pydantic/pydantic/issues/4173
    BaseOrchestratorConfig, KubernetesOrchestratorSettings
):
    """Configuration for the Kubernetes orchestrator.

    Attributes:
<<<<<<< HEAD
        kubernetes_context: Name of a Kubernetes context to run pipelines in.
            If the stack component is linked to a Kubernetes service connector,
            this field is ignored. Otherwise, it is mandatory.
=======
        kubernetes_context: Name of a default Kubernetes context to run
            pipelines in. Can be overridden at run time using the
            `kubernetes_context` setting.
>>>>>>> a30b89a0
        kubernetes_namespace: Name of the Kubernetes namespace to be used.
            If not provided, `zenml` namespace will be used.
        local: If `True`, the orchestrator will assume it is connected to a
            local kubernetes cluster and will perform additional validations and
            operations to allow using the orchestrator in combination with other
            local stack components that store data in the local filesystem
            (i.e. it will mount the local stores directory into the pipeline
            containers).
        skip_local_validations: If `True`, the local validations will be
            skipped.
    """

<<<<<<< HEAD
    kubernetes_context: Optional[str] = None
=======
    kubernetes_context: str
>>>>>>> a30b89a0
    kubernetes_namespace: str = "zenml"
    local: bool = False
    skip_local_validations: bool = False

    @property
    def is_remote(self) -> bool:
        """Checks if this stack component is running remotely.

        This designation is used to determine if the stack component can be
        used with a local ZenML database or if it requires a remote ZenML
        server.

        Returns:
            True if this config is for a remote component, False otherwise.
        """
        return not self.local

    @property
    def is_local(self) -> bool:
        """Checks if this stack component is running locally.

        This designation is used to determine if the stack component can be
        shared with other users or if it is only usable on the local host.

        Returns:
            True if this config is for a local component, False otherwise.
        """
        return self.local


class KubernetesOrchestratorFlavor(BaseOrchestratorFlavor):
    """Kubernetes orchestrator flavor."""

    @property
    def name(self) -> str:
        """Name of the flavor.

        Returns:
            The name of the flavor.
        """
        return KUBERNETES_ORCHESTRATOR_FLAVOR

    @property
    def service_connector_requirements(
        self,
    ) -> Optional[ServiceConnectorRequirements]:
        """Service connector resource requirements for service connectors.

        Specifies resource requirements that are used to filter the available
        service connector types that are compatible with this flavor.

        Returns:
            Requirements for compatible service connectors, if a service
            connector is required for this flavor.
        """
        return ServiceConnectorRequirements(
            resource_type="kubernetes-cluster",
        )

    @property
    def docs_url(self) -> Optional[str]:
        """A url to point at docs explaining this flavor.

        Returns:
            A flavor docs url.
        """
        return self.generate_default_docs_url()

    @property
    def sdk_docs_url(self) -> Optional[str]:
        """A url to point at SDK docs explaining this flavor.

        Returns:
            A flavor SDK docs url.
        """
        return self.generate_default_sdk_docs_url()

    @property
    def logo_url(self) -> str:
        """A url to represent the flavor in the dashboard.

        Returns:
            The flavor logo.
        """
        return "https://public-flavor-logos.s3.eu-central-1.amazonaws.com/orchestrator/kubernetes.png"

    @property
    def config_class(self) -> Type[KubernetesOrchestratorConfig]:
        """Returns `KubernetesOrchestratorConfig` config class.

        Returns:
                The config class.
        """
        return KubernetesOrchestratorConfig

    @property
    def implementation_class(self) -> Type["KubernetesOrchestrator"]:
        """Implementation class for this flavor.

        Returns:
            The implementation class.
        """
        from zenml.integrations.kubernetes.orchestrators import (
            KubernetesOrchestrator,
        )

        return KubernetesOrchestrator<|MERGE_RESOLUTION|>--- conflicted
+++ resolved
@@ -33,12 +33,6 @@
     Attributes:
         synchronous: If `True`, running a pipeline using this orchestrator will
             block until all steps finished running on Kubernetes.
-        incluster: If `True`, the orchestrator will be run inside the cluster
-            in which it is started. This requires the client to run in a
-            Kubernetes pod itself. If set, the `kubernetes_context` config
-            option and setting will both be ignored.
-        kubernetes_context: Name of a Kubernetes context to run pipelines in.
-            If set, overrides the `kubernetes_context` config option.
         timeout: How many seconds to wait for synchronous runs. `0` means
             to wait for an unlimited duration.
         service_account_name: Name of the service account to use for the
@@ -48,8 +42,6 @@
     """
 
     synchronous: bool = False
-    incluster: bool = False
-    kubernetes_context: Optional[str] = None
     timeout: int = 0
     service_account_name: Optional[str] = None
     pod_settings: Optional[KubernetesPodSettings] = None
@@ -61,15 +53,14 @@
     """Configuration for the Kubernetes orchestrator.
 
     Attributes:
-<<<<<<< HEAD
+        incluster: If `True`, the orchestrator will run the pipeline inside the
+            same cluster in which it itself is running. This requires the client
+            to run in a Kubernetes pod itself. If set, the `kubernetes_context`
+            config option is ignored. If the stack component is linked to a
+            Kubernetes service connector, this field is ignored.
         kubernetes_context: Name of a Kubernetes context to run pipelines in.
             If the stack component is linked to a Kubernetes service connector,
             this field is ignored. Otherwise, it is mandatory.
-=======
-        kubernetes_context: Name of a default Kubernetes context to run
-            pipelines in. Can be overridden at run time using the
-            `kubernetes_context` setting.
->>>>>>> a30b89a0
         kubernetes_namespace: Name of the Kubernetes namespace to be used.
             If not provided, `zenml` namespace will be used.
         local: If `True`, the orchestrator will assume it is connected to a
@@ -82,11 +73,8 @@
             skipped.
     """
 
-<<<<<<< HEAD
+    incluster: bool = False
     kubernetes_context: Optional[str] = None
-=======
-    kubernetes_context: str
->>>>>>> a30b89a0
     kubernetes_namespace: str = "zenml"
     local: bool = False
     skip_local_validations: bool = False
