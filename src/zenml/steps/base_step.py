--- conflicted
+++ resolved
@@ -19,11 +19,6 @@
 import os
 from abc import abstractmethod
 from collections import defaultdict
-<<<<<<< HEAD
-import os
-from types import FunctionType
-=======
->>>>>>> 9a4d5a87
 from typing import (
     TYPE_CHECKING,
     Any,
