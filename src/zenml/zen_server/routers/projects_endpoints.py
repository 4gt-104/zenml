--- conflicted
+++ resolved
@@ -11,12 +11,8 @@
 #  WITHOUT WARRANTIES OR CONDITIONS OF ANY KIND, either express
 #  or implied. See the License for the specific language governing
 #  permissions and limitations under the License.
-<<<<<<< HEAD
+"""Endpoint definitions for projects."""
 from typing import List, Union, Optional
-=======
-"""Endpoint definitions for projects."""
-from typing import List
->>>>>>> ebfc727f
 
 from fastapi import APIRouter, Depends, HTTPException
 
