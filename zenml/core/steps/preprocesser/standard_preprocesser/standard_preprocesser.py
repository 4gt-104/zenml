#  Copyright (c) maiot GmbH 2020. All Rights Reserved.
#
#  Licensed under the Apache License, Version 2.0 (the "License");
#  you may not use this file except in compliance with the License.
#  You may obtain a copy of the License at:
#
#       http://www.apache.org/licenses/LICENSE-2.0
#
#  Unless required by applicable law or agreed to in writing, software
#  distributed under the License is distributed on an "AS IS" BASIS,
#  WITHOUT WARRANTIES OR CONDITIONS OF ANY KIND, either express
#  or implied. See the License for the specific language governing
#  permissions and limitations under the License.

from typing import Dict, List, Text, Any

import tensorflow as tf

from zenml.core.standards.standard_keys import MethodKeys, DefaultKeys
from zenml.core.steps.preprocesser.base_preprocesser import \
    BasePreprocesserStep
from zenml.core.steps.preprocesser.standard_preprocesser.methods \
    .standard_methods import NonSeqFillingMethods, TransformMethods, \
    parse_methods

XF_SUFFIX = '_xf'

DEFAULT_DICT = {
    'boolean': {
        'filling': [{'method': 'max', 'parameters': {}}],
        'resampling': [{'method': 'threshold',
                        'parameters': {'c_value': 0,
                                       'cond': 'greater',
                                       'set_value': 1,
                                       'threshold': 0}}],
        'transform': [{'method': 'no_transform', 'parameters': {}}]},
    'float': {
        'filling': [{'method': 'max', 'parameters': {}}],
        'resampling': [{'method': 'mean', 'parameters': {}}],
        'transform': [{'method': 'scale_to_z_score', 'parameters': {}}]},
    'integer': {
        'filling': [{'method': 'max', 'parameters': {}}],
        'resampling': [{'method': 'mean', 'parameters': {}}],
        'transform': [{'method': 'scale_to_z_score', 'parameters': {}}]},
    'string': {
        'filling': [{'method': 'custom', 'parameters': {'custom_value': ''}}],
        'resampling': [{'method': 'mode', 'parameters': {}}],
        'transform': [{'method': 'compute_and_apply_vocabulary',
                       'parameters': {}}]
    }}


def transformed_name(key):
    """
    Appends a suffix to a feature name, indicating that it has been
     transformed in a preprocessing step.
    Args:
        key: Name of the feature.
    """
    return key + XF_SUFFIX


def infer_schema(schema):
    """
    Function to infer a schema from input data.
    Args:
        schema: Input dict mapping features to tf.Tensors.

    Returns:
        schema_dict: Dict mapping features to their respective data types.
    """
    schema_dict = dict()
    for feature, descriptions in schema.items():
        dtype = descriptions.dtype
        # These are ugly hacks for hard checking whether its broadly int, float
        #  bool or string.
        if dtype == float or 'float' in str(dtype):
            schema_dict[feature] = DefaultKeys.FLOAT
        elif dtype == int or 'int' in str(dtype):
            schema_dict[feature] = DefaultKeys.INTEGER
        elif dtype == bool or 'bool' in str(dtype):
            schema_dict[feature] = DefaultKeys.BOOLEAN
        elif dtype == str or 'string' in str(dtype):
            schema_dict[feature] = DefaultKeys.STRING
        else:
            raise AssertionError('Cannot infer schema dtype!')
    return schema_dict


<<<<<<< HEAD
class StandardPreprocesser(BasePreprocesserStep):
=======
class StandardPreprocessor(BasePreprocesserStep):
    """
    Standard Preprocessor step. This step can be used to apply a variety of
    standard preprocessing techniques from the field of Machine Learning,
    which are predefined in ZenML, to the data.
    """
>>>>>>> 8bce6faf

    def __init__(self,
                 features: List[Text] = None,
                 labels: List[Text] = None,
                 overwrite: Dict[Text, Any] = None,
                 **unused_kwargs):
        """
        Standard preprocessing step for generic preprocessing. Preprocessing
        steps are inferred on a feature-by-feature basis from its data type,
        and different standard preprocessing methods are applied based on the
        data type of the feature.

        The overwrite argument can also be used to overwrite the data
        type-specific standard preprocessing functions and apply other
        functions instead, given that they are registered in the default
        preprocessing method dictionary defined at the top of this file.
        
        Args:
            features: List of data features to be preprocessed.
            labels: List of features in the data that are to be predicted.
            overwrite: Dict of dicts, mapping features to a list of
             custom preprocessing and filling methods to be used.
                 An entry in the `overwrite` dict could look like this:

                 {feature_name:
                    {"transform": [{"method": "scale_to_z_score",
                                               "parameters": {}}],
                     "filling": [{"method": "max", "parameters": {}}]
                 }
            **unused_kwargs: Additional unused keyword arguments. Their usage
             might change in the future.
        """
        super().__init__(features=features, labels=labels, overwrite=overwrite)

        # List of features and labels
        self.features = features or []
        self.labels = labels or []

        self.t_dict = parse_methods(overwrite or {},
                                    'transform',
                                    TransformMethods)

        self.t_d_dict = parse_methods(DEFAULT_DICT,
                                      'transform',
                                      TransformMethods)

        self.f_dict = parse_methods(overwrite or {},
                                    'filling',
                                    NonSeqFillingMethods)

        self.f_d_dict = parse_methods(DEFAULT_DICT,
                                      'filling',
                                      NonSeqFillingMethods)

    def preprocessing_fn(self, inputs: Dict):
        """
        Standard preprocessing function.
        Args:
            inputs: Dict mapping features to their respective data.

        Returns:
            output: Dict mapping transformed features to their respective
             transformed data.

        """
        schema = infer_schema(inputs)

        output = {}
        for key, value in inputs.items():
            if key in self.features or key in self.labels:
                if key not in self.f_dict:
                    self.f_dict[key] = self.f_d_dict[schema[key]]
                value = self.apply_filling(value, self.f_dict[key])

                if key not in self.t_dict:
                    self.t_dict[key] = self.t_d_dict[schema[key]]
                result = self.apply_transform(key, value, self.t_dict[key])
                result = tf.cast(result, dtype=tf.float32)

                if key in self.features:
                    output[transformed_name(key)] = result

                if key in self.labels:
                    output[transformed_name('label_' + key)] = result

            output[key] = value

        return output

    @staticmethod
    def apply_transform(key, data, transform_list):
        """
        Apply a list of transformations to input data.
        Args:
            key: Key argument specific to vocabulary computation.
            data: Data to be input into the transform functions.
            transform_list: List of transforms to apply to the data.

        Returns:
            data: Transformed data after each of the transforms in
             transform_list have been applied.

        """
        for transform in transform_list:
            method_name = transform[MethodKeys.METHOD]
            method_params = transform[MethodKeys.PARAMETERS]

            if method_name == 'compute_and_apply_vocabulary':
                method_params.update({'vocab_filename': key})

            data = TransformMethods.get_method(method_name)(data,
                                                            **method_params)
        return data

    @staticmethod
    def apply_filling(data, filling_list):
        """
        Apply a list of fillings to input data.
        Args:
            data: Data to be input into the transform functions.
            filling_list: List of fillings to apply to the data. As of now,
             only the first filling in the list will be applied.

        Returns:
            data: Imputed data after the first filling in filling_list
            has been applied.

        """
        method_name = filling_list[0][MethodKeys.METHOD]
        method_params = filling_list[0][MethodKeys.PARAMETERS]
        return NonSeqFillingMethods.get_method(method_name)(**method_params)(
            data)

    def get_preprocessing_fn(self):
        return self.preprocessing_fn<|MERGE_RESOLUTION|>--- conflicted
+++ resolved
@@ -87,16 +87,12 @@
     return schema_dict
 
 
-<<<<<<< HEAD
-class StandardPreprocesser(BasePreprocesserStep):
-=======
 class StandardPreprocessor(BasePreprocesserStep):
     """
     Standard Preprocessor step. This step can be used to apply a variety of
     standard preprocessing techniques from the field of Machine Learning,
     which are predefined in ZenML, to the data.
     """
->>>>>>> 8bce6faf
 
     def __init__(self,
                  features: List[Text] = None,
